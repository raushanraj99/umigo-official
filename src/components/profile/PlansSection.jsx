import React, { useState, useEffect } from 'react';
import hangoutService from '../../services/hangoutService';
import { FaShoppingBag, FaWalking, FaTimes, FaCalendarAlt, FaMapMarkerAlt, FaUsers } from 'react-icons/fa';
import { FaClapperboard } from 'react-icons/fa6';
import { toast } from 'react-toastify';
// import { useAuth } from '../../context/AuthContext';

// Default plans data in case API fails
// const defaultPlans = [
//   {
//     id: 1,
//     title: "Evening Walk",
//     address: "6:00 PM - Gandhi Maidan",
//     start_time: new Date().toISOString(),
//     img: <FaWalking className="text-2xl" />,
//   },
//   {
//     id: 2,
//     title: "Saiyaara",
//     address: "Friday - 9:00 Cinepolis",
//     start_time: new Date().toISOString(),
//     img: <FaClapperboard className="text-2xl" />,
//   },
//   {
//     id: 3,
//     title: "Winter Shopping",
//     address: "Sunday - 4:00 PM - City Centre",
//     start_time: new Date().toISOString(),
//     img: <FaShoppingBag className="text-2xl" />,
//   },
// ];

<<<<<<< HEAD
const PlansSection = (userid) => {
  // const { user } = useAuth();
=======
const PlansSection = ({ User }) => {
>>>>>>> 5e3bd05e
  const [plans, setPlans] = useState([]);
  const [isLoading, setIsLoading] = useState(true);
  const [error, setError] = useState(null);
  const [editingPlan, setEditingPlan] = useState(null);
  const [isUpdating, setIsUpdating] = useState(false);
  const [formData, setFormData] = useState({
    title: '',
    description: '',
    address: '',
    start_time: '',
    end_time: '',
    max_participants: 10,
    status: 'active'
  });
  
  useEffect(() => {
    let isMounted = true;
    let timeoutId;
    const fetchPlans = async () => {
      try {
        console.log("Fetching plans...");
        setError(null); // Clear previous errors

        // Add a small delay to prevent race conditions with other API calls
        timeoutId = setTimeout(async () => {
          if (!isMounted) return;
<<<<<<< HEAD
          const response = await hangoutService.getUserHostedHangouts(userid.user);
          console.log("Plans API response:", response);
=======

          const response = await hangoutService.getUserHostedHangouts(User.user_id);
          
          console.log("Plans API response:", response)
>>>>>>> 5e3bd05e
          
          if (isMounted) {
            // Handle the response structure properly
            const hangouts = response?.hangouts || [];
            
              setPlans(hangouts);
            
          }
        }, 500); // 500ms delay to prevent API conflicts

      } catch (error) {
        console.error("Error in fetchPlans:", error);
        if (isMounted) {
          const errorMessage = error.response?.data?.message || error.message || 'Failed to load plans';
          setError(`Error: ${errorMessage}. Using default plans.`);
          
        }
      } finally {
        if (isMounted) {
          setIsLoading(false);
        }
      }
    };

    fetchPlans();

    return () => {
      isMounted = false;
      if (timeoutId) {
        clearTimeout(timeoutId);
      }
    };
  }, []);

  // Handle edit button click
  const handleEditClick = (plan) => {
    setEditingPlan(plan);
    setFormData({
      title: plan.title || '',
      description: plan.description || '',
      address: plan.address || '',
      start_time: plan.start_time ? new Date(plan.start_time).toISOString().slice(0, 16) : '',
      end_time: plan.end_time ? new Date(plan.end_time).toISOString().slice(0, 16) : '',
      max_participants: plan.max_participants || 10,
      status: plan.status || 'active'
    });
  };

  // Handle form input changes
  const handleInputChange = (e) => {
    const { name, value } = e.target;
    setFormData(prev => ({
      ...prev,
      [name]: value
    }));
  };

  // Handle form submission
  const handleSubmit = async (e) => {
    e.preventDefault();
    if (!editingPlan) return;

    try {
      setIsUpdating(true);
      const updatedPlan = await hangoutService.updateHangout(editingPlan.id, formData);
      
      // Update the plans list with the updated plan
      setPlans(prevPlans => 
        prevPlans.map(plan => 
          plan.id === editingPlan.id ? { ...plan, ...formData } : plan
        )
      );
      
      toast.success('Plan updated successfully!');
      setEditingPlan(null);
    } catch (error) {
      console.error('Error updating plan:', error);
      const errorMessage = error.response?.data?.message || error.message || 'Failed to update plan';
      toast.error(errorMessage);
    } finally {
      setIsUpdating(false);
    }
  };

  // Format time display
  const formatTimeDisplay = (startTime, endTime, address) => {
    if (address && !startTime) return address; // For default plans
    
    try {
      const start = new Date(startTime);
      const end = endTime ? new Date(endTime) : null;
      
      const timeOptions = { 
        month: 'short', 
        day: 'numeric',
        hour: '2-digit', 
        minute: '2-digit',
        hour12: true 
      };
      
      let timeDisplay = start.toLocaleString('en-US', timeOptions);
      if (end) {
        timeDisplay += ` - ${end.toLocaleTimeString('en-US', { hour: '2-digit', minute: '2-digit', hour12: true })}`;
      }
      
      return timeDisplay;
    } catch (error) {
      console.error('Error formatting time:', error);
      return address || 'Time not specified';
    }
  };

  // Get appropriate icon based on title or tags
  const getIcon = (plan) => {
    if (plan.img) return plan.img; // For default plans
    
    const title = plan.title?.toLowerCase() || '';
    const tags = plan.tags || [];
    const allText = (title + ' ' + tags.join(' ')).toLowerCase();
    
    if (allText.includes('coffee') || allText.includes('cafe')) {
      return <div className="text-2xl">☕</div>;
    }
    if (allText.includes('movie') || allText.includes('cinema') || allText.includes('film')) {
      return <FaClapperboard className="text-2xl" />;
    }
    if (allText.includes('walk') || allText.includes('stroll')) {
      return <FaWalking className="text-2xl" />;
    }
    if (allText.includes('shop') || allText.includes('mall') || allText.includes('store')) {
      return <FaShoppingBag className="text-2xl" />;
    }
    
    // Default icon
    return <div className="text-2xl">📅</div>;
  };

  if (isLoading) {
    return (
      <div className="space-y-4">
        <div className="flex justify-between items-center mb-4">
          <h2 className="text-xl font-bold">Your Plans</h2>
        </div>
        <div className="text-center py-8 bg-gray-50 rounded-lg animate-pulse">
          <div className="text-gray-500">Loading plans...</div>
        </div>
      </div>
    );
  }

  return (
    <div className="space-y-4">
      <div className="flex justify-between items-center mb-4">
        <h2 className="text-xl font-bold">Your Plans</h2>
      </div>
      
      {error && (
        <div className="text-yellow-600 text-center py-2 text-sm bg-yellow-50 rounded-lg border border-yellow-200">
          {error}
        </div>
      )}
      
      {plans.length === 0 ? (
        <div className="text-center py-8 bg-gray-50 rounded-lg">
          <div className="text-4xl mb-2">📅</div>
          <p className="text-gray-500 mb-2">No plans found.</p>
          <button 
            className="text-orange-500 hover:text-orange-600 text-sm font-medium transition-colors"
            onClick={() => console.log('Create new plan')}
          >
            Create your first plan
          </button>
        </div>
      ) : (
        <div className="grid gap-4">
          {plans.map((plan) => (
            <div 
              key={plan.id} 
              className="flex items-center p-4 border rounded-lg hover:shadow-md transition-shadow bg-white"
            >
              <div className="mr-4 p-3 bg-gray-100 rounded-full flex-shrink-0">
                {getIcon(plan)}
              </div>
              <div className="flex-1 min-w-0">
                <h3 className="font-semibold text-gray-800 truncate">
                  {plan.title || 'Untitled Plan'}
                </h3>
                <p className="text-sm text-gray-600 truncate">
                  {formatTimeDisplay(plan.start_time, plan.end_time, plan.address)}
                </p>
                {plan.address && (
                  <div className="flex items-center mt-1 text-xs text-gray-500">
                    <svg className="w-3 h-3 mr-1 flex-shrink-0" fill="none" stroke="currentColor" viewBox="0 0 24 24">
                      <path strokeLinecap="round" strokeLinejoin="round" strokeWidth={2} d="M17.657 16.657L13.414 20.9a1.998 1.998 0 01-2.827 0l-4.244-4.243a8 8 0 1111.314 0z" />
                      <path strokeLinecap="round" strokeLinejoin="round" strokeWidth={2} d="M15 11a3 3 0 11-6 0 3 3 0 016 0z" />
                    </svg>
                    <span className="truncate">{plan.address}</span>
                  </div>
                )}
                {plan.tags && plan.tags.length > 0 && (
                  <div className="flex flex-wrap gap-1 mt-2">
                    {plan.tags.slice(0, 3).map((tag, index) => (
                      <span 
                        key={index} 
                        className="px-2 py-1 bg-blue-100 text-blue-800 text-xs rounded-full"
                      >
                        {tag}
                      </span>
                    ))}
                    {plan.tags.length > 3 && (
                      <span className="px-2 py-1 bg-gray-100 text-gray-600 text-xs rounded-full">
                        +{plan.tags.length - 3}
                      </span>
                    )}
                  </div>
                )}
              </div>
              <button
                className="ml-4 border border-orange-500 text-orange-500 hover:bg-orange-50 py-2 px-4 rounded-lg text-sm font-medium whitespace-nowrap transition-colors disabled:opacity-50 disabled:cursor-not-allowed"
                onClick={() => handleEditClick(plan)}
                disabled={isUpdating}
              >
                {isUpdating && editingPlan?.id === plan.id ? 'Updating...' : 'Update'}
              </button>
            </div>
          ))}
        </div>
      )}

      {/* Edit Plan Modal */}
      {editingPlan && (
        <div className="fixed inset-0 bg-black bg-opacity-50 flex items-center justify-center z-50 p-4">
          <div className="bg-white rounded-xl w-full max-w-md">
            <div className="p-6">
              <div className="flex justify-between items-center mb-4">
                <h2 className="text-xl font-bold">Update Plan</h2>
                <button 
                  onClick={() => setEditingPlan(null)}
                  className="text-gray-400 hover:text-gray-600 transition-colors"
                  disabled={isUpdating}
                >
                  <FaTimes className="w-5 h-5" />
                </button>
              </div>
          
              <form onSubmit={handleSubmit} className="space-y-4">
                <div>
                  <label className="block text-sm font-medium text-gray-700 mb-1">Title</label>
                  <input
                    type="text"
                    name="title"
                    value={formData.title}
                    onChange={handleInputChange}
                    className="w-full px-3 py-2 border border-gray-300 rounded-lg focus:ring-2 focus:ring-orange-500 focus:border-transparent"
                    required
                  />
                </div>
            
                <div>
                  <label className="block text-sm font-medium text-gray-700 mb-1">Description</label>
                  <textarea
                    name="description"
                    value={formData.description}
                    onChange={handleInputChange}
                    rows="3"
                    className="w-full px-3 py-2 border border-gray-300 rounded-lg focus:ring-2 focus:ring-orange-500 focus:border-transparent"
                  />
                </div>
            
                <div className="grid grid-cols-2 gap-4">
                  <div>
                    <label className="block text-sm font-medium text-gray-700 mb-1">Start Time</label>
                    <div className="relative">
                      <input
                        type="datetime-local"
                        name="start_time"
                        value={formData.start_time}
                        onChange={handleInputChange}
                        className="w-full px-3 py-2 border border-gray-300 rounded-lg focus:ring-2 focus:ring-orange-500 focus:border-transparent"
                        required
                      />
                      <FaCalendarAlt className="absolute right-3 top-3 text-gray-400" />
                    </div>
                  </div>
                  
                  <div>
                    <label className="block text-sm font-medium text-gray-700 mb-1">End Time</label>
                    <div className="relative">
                      <input
                        type="datetime-local"
                        name="end_time"
                        value={formData.end_time}
                        onChange={handleInputChange}
                        className="w-full px-3 py-2 border border-gray-300 rounded-lg focus:ring-2 focus:ring-orange-500 focus:border-transparent"
                      />
                      <FaCalendarAlt className="absolute right-3 top-3 text-gray-400" />
                    </div>
                  </div>
                </div>
            
                <div>
                  <label className="block text-sm font-medium text-gray-700 mb-1">Location</label>
                  <div className="relative">
                    <input
                      type="text"
                      name="address"
                      value={formData.address}
                      onChange={handleInputChange}
                      className="w-full px-3 py-2 pl-10 border border-gray-300 rounded-lg focus:ring-2 focus:ring-orange-500 focus:border-transparent"
                      placeholder="Enter location"
                    />
                    <FaMapMarkerAlt className="absolute left-3 top-3 text-gray-400" />
                  </div>
                </div>
            
                <div>
                  <label className="block text-sm font-medium text-gray-700 mb-1">Max Participants</label>
                  <div className="relative">
                    <input
                      type="number"
                      name="max_participants"
                      min="1"
                      max="100"
                      value={formData.max_participants}
                      onChange={handleInputChange}
                      className="w-full px-3 py-2 pl-10 border border-gray-300 rounded-lg focus:ring-2 focus:ring-orange-500 focus:border-transparent"
                    />
                    <FaUsers className="absolute left-3 top-3 text-gray-400" />
                  </div>
                </div>
            
                <div>
                  <label className="block text-sm font-medium text-gray-700 mb-1">Status</label>
                  <select
                    name="status"
                    value={formData.status}
                    onChange={handleInputChange}
                    className="w-full px-3 py-2 border border-gray-300 rounded-lg focus:ring-2 focus:ring-orange-500 focus:border-transparent"
                  >
                    <option value="active">Active</option>
                    <option value="cancelled">Cancelled</option>
                    <option value="completed">Completed</option>
                  </select>
                </div>
            
                <div className="flex justify-end space-x-3 pt-4">
                  <button
                    type="button"
                    onClick={() => setEditingPlan(null)}
                    className="px-4 py-2 text-gray-700 bg-gray-100 rounded-lg hover:bg-gray-200 transition-colors"
                    disabled={isUpdating}
                  >
                    Cancel
                  </button>
                  <button
                    type="submit"
                    className="px-4 py-2 text-white bg-orange-500 rounded-lg hover:bg-orange-600 transition-colors flex items-center disabled:opacity-50"
                    disabled={isUpdating}
                  >
                    {isUpdating ? (
                      <>
                        <svg className="animate-spin -ml-1 mr-2 h-4 w-4 text-white" xmlns="http://www.w3.org/2000/svg" fill="none" viewBox="0 0 24 24">
                          <circle className="opacity-25" cx="12" cy="12" r="10" stroke="currentColor" strokeWidth="4"></circle>
                          <path className="opacity-75" fill="currentColor" d="M4 12a8 8 0 018-8V0C5.373 0 0 5.373 0 12h4zm2 5.291A7.962 7.962 0 014 12H0c0 3.042 1.135 5.824 3 7.938l3-2.647z"></path>
                        </svg>
                        Updating...
                      </>
                    ) : 'Update Plan'}
                  </button>
                </div>
              </form>
            </div>
          </div>
        </div>
      )}
    </div>
  );
};

export default PlansSection;<|MERGE_RESOLUTION|>--- conflicted
+++ resolved
@@ -30,12 +30,7 @@
 //   },
 // ];
 
-<<<<<<< HEAD
-const PlansSection = (userid) => {
-  // const { user } = useAuth();
-=======
 const PlansSection = ({ User }) => {
->>>>>>> 5e3bd05e
   const [plans, setPlans] = useState([]);
   const [isLoading, setIsLoading] = useState(true);
   const [error, setError] = useState(null);
@@ -62,15 +57,10 @@
         // Add a small delay to prevent race conditions with other API calls
         timeoutId = setTimeout(async () => {
           if (!isMounted) return;
-<<<<<<< HEAD
-          const response = await hangoutService.getUserHostedHangouts(userid.user);
-          console.log("Plans API response:", response);
-=======
 
           const response = await hangoutService.getUserHostedHangouts(User.user_id);
           
           console.log("Plans API response:", response)
->>>>>>> 5e3bd05e
           
           if (isMounted) {
             // Handle the response structure properly
