import api from './authService';

/**
 * @typedef {Object} User
 * @property {string} user_id - Unique identifier for the user
 * @property {string} name - User's display name
 * @property {string} email - User's email address
 * @property {string} [image_url] - URL to user's profile image
 * @property {string} [role] - User's role (e.g., 'user', 'admin')
 */

/**
 * @typedef {Object} HangoutParticipant
 * @property {string} hangout_id - ID of the hangout
 * @property {string} user_id - ID of the participant
 * @property {User} user - User details of the participant
 * @property {number} joined_at - Timestamp when user joined
 */

/**
 * @typedef {Object} JoinRequest
 * @property {string} id - Unique identifier for the join request
 * @property {string} hangout_id - ID of the hangout
 * @property {string} user_id - ID of the requesting user
 * @property {string} status - Request status ('pending', 'approved', 'rejected')
 * @property {User} user - User details of the requester
 * @property {Object} hangout - Basic hangout details
 * @property {string} hangout.id - Hangout ID
 * @property {string} hangout.title - Hangout title
 * @property {number} created_at - Timestamp when request was created
 * @property {number} updated_at - Timestamp when request was last updated
 */

/**
 * @typedef {Object} Hangout
 * @property {string} id - Unique identifier for the hangout
 * @property {string} title - Title of the hangout
 * @property {string} [description] - Detailed description
 * @property {string} host_id - ID of the user who created the hangout
 * @property {string} [location] - Geographic location (WKT or GeoJSON format)
 * @property {string} [address] - Human-readable address
 * @property {string[]} [tags] - Array of tags for categorization
 * @property {string} start_time - ISO 8601 datetime when hangout starts
 * @property {string} [end_time] - ISO 8601 datetime when hangout ends
 * @property {'active'|'cancelled'|'completed'} status - Current status
 * @property {number} max_participants - Maximum number of participants allowed
 * @property {boolean} is_public - Whether the hangout is publicly visible
 * @property {number} created_at - Unix timestamp of creation
 * @property {number} [updated_at] - Unix timestamp of last update
 * @property {number} [deleted_at] - Unix timestamp of soft deletion
 * @property {User} [host] - User details of the host (computed)
 * @property {HangoutParticipant[]} [participants] - List of participants (computed)
 * @property {JoinRequest[]} [join_requests] - List of join requests (host only)
 * @property {number} [participant_count] - Number of participants (computed)
 * @property {boolean} [is_host] - Whether current user is the host (computed)
 * @property {boolean} [can_join] - Whether current user can join (computed)
 */

/**
 * @typedef {Object} PaginatedResponse
 * @property {Hangout[]} hangouts - Array of hangout objects
 * @property {number} total - Total number of hangouts matching the query
 * @property {number} limit - Number of results per page
 * @property {number} offset - Number of results skipped
 * @property {boolean} has_more - Whether there are more results available
 */

/**
 * Service for handling all hangout-related API calls
 */
const hangoutService = {
  /**
   * Fetches a paginated list of hangouts with optional filtering
   * @param {Object} [filters] - Filter criteria
   * @param {'active'|'cancelled'|'completed'} [filters.status] - Filter by status
   * @param {string} [filters.tags] - Comma-separated list of tags to filter by
   * @param {number} [filters.limit=20] - Number of results per page (max 100)
   * @param {number} [filters.offset=0] - Number of results to skip
   * @returns {Promise<PaginatedResponse>} Paginated list of hangouts
   */
  getHangouts: async (filters = {}) => {
    try {
      // Ensure limit doesn't exceed maximum
      const safeFilters = {
        ...filters,
        limit: Math.min(parseInt(filters.limit) || 20, 100)
      };

      const response = await api.get('/api/hangouts', { 
        params: safeFilters,
        paramsSerializer: params => {
          // Handle array parameters like tags
          return Object.entries(params)
            .filter(([_, value]) => value != null && value !== '')
            .map(([key, value]) => {
              if (Array.isArray(value)) {
                return `${key}=${value.join(',')}`;
              }
              return `${key}=${encodeURIComponent(value)}`;
            })
            .join('&');
        }
      });
      console.log("hangout response data:", response);
      return response;
      
    } catch (error) {
      console.error('Error fetching hangouts:', error);
      throw error.response?.data || error;
    }
  },

  /**
   * Creates a new hangout
   * @param {Object} hangoutData - Hangout details
   * @param {string} hangoutData.title - Title of the hangout (1-100 chars)
   * @param {string} [hangoutData.description] - Detailed description (max 500 chars)
   * @param {string} [hangoutData.location] - Geographic location (WKT or GeoJSON)
   * @param {string} [hangoutData.address] - Human-readable address (max 200 chars)
   * @param {string[]} [hangoutData.tags] - Array of tags (max 20)
   * @param {string} hangoutData.start_time - ISO 8601 datetime (must be in future)
   * @param {string} [hangoutData.end_time] - ISO 8601 datetime (must be after start_time)
   * @param {number} [hangoutData.max_participants=10] - Max participants (1-100)
   * @param {boolean} [hangoutData.is_public=true] - Whether hangout is public
   * @returns {Promise<{message: string, hangout_id: string}>} Creation result
   */
  createHangout: async (hangoutData) => {
    try {
      const requiredFields = ['title', 'start_time'];
      const missingFields = requiredFields.filter(field => !hangoutData[field]);
      
      if (missingFields.length > 0) {
        throw new Error(`Missing required fields: ${missingFields.join(', ')}`);
      }

      const response = await api.post('/api/hangouts', {
        ...hangoutData,
        tags: Array.isArray(hangoutData.tags) ? hangoutData.tags : []
      });
      console.log("hangout response data:", response);
      return response.data;
    } catch (error) {
      console.error('Error creating hangout:', error);
      throw error.response?.data || error;
    }
  },

  /**
   * Fetches details of a specific hangout
   * @param {string} hangoutId - ID of the hangout to fetch
   * @returns {Promise<Hangout>} Hangout details
   */
  getHangoutDetails: async (hangoutId) => {
    try {
      if (!hangoutId) {
        throw new Error('Hangout ID is required');
      }

      const response = await api.get(`/api/hangouts/${hangoutId}`);
      return response.data;
    } catch (error) {
      console.error('Error fetching hangout details:', error);
      throw error.response?.data || error;
    }
  },

  /**
   * Updates an existing hangout (host only)
   * @param {string} hangoutId - ID of the hangout to update
   * @param {Object} updateData - Fields to update
   * @param {string} [updateData.title] - New title
   * @param {string} [updateData.description] - New description
   * @param {string} [updateData.status] - New status ('active', 'cancelled', 'completed')
   * @param {number} [updateData.max_participants] - New maximum participants
   * @returns {Promise<{message: string, hangout_id: string}>} Update result
   */
  updateHangout: async (hangoutId, updateData) => {
    try {
      if (!hangoutId) {
        throw new Error('Hangout ID is required');
      }

      const response = await api.put(`/api/hangouts/${hangoutId}`, updateData);
      return response.data;
    } catch (error) {
      console.error('Error updating hangout:', error);
      throw error.response?.data || error;
    }
  },

  /**
   * Deletes a hangout (host only, soft delete)
   * @param {string} hangoutId - ID of the hangout to delete
   * @returns {Promise<{message: string, hangout_id: string}>} Deletion result
   */
  deleteHangout: async (hangoutId) => {
    try {
      if (!hangoutId) {
        throw new Error('Hangout ID is required');
      }

      const response = await api.delete(`/api/hangouts/${hangoutId}`);
      return response.data;
    } catch (error) {
      console.error('Error deleting hangout:', error);
      throw error.response?.data || error;
    }
  },

  /**
   * Requests to join a hangout
   * @param {string} hangoutId - ID of the hangout to join
   * @returns {Promise<{message: string, request_id: string, hangout_id: string}>} Join request result
   */
  joinHangout: async (hangoutId) => {
    try {
      if (!hangoutId) {
        throw new Error('Hangout ID is required');
      }

      const response = await api.post(`/api/hangouts/${hangoutId}/join`);
      return response.data;
    } catch (error) {
      console.error('Error joining hangout:', error);
      throw error.response?.data || error;
    }
  },

  /**
   * Fetches join requests for a hangout (host only)
   * @param {string} hangoutId - ID of the hangout
   * @returns {Promise<{join_requests: JoinRequest[], hangout_id: string}>} List of join requests
   */
  getJoinRequests: async (hangoutId) => {
    try {
      if (!hangoutId) {
        throw new Error('Hangout ID is required');
      }

      const response = await api.get(`/api/hangouts/${hangoutId}/requests`);
      return response.data;
    } catch (error) {
      console.error('Error fetching join requests:', error);
      throw error.response?.data || error;
    }
  },

  /**
   * Approves or rejects a join request (host only)
   * @param {string} hangoutId - ID of the hangout
   * @param {string} requestId - ID of the join request
   * @param {'approved'|'rejected'} status - New status for the request
   * @returns {Promise<{message: string, request_id: string, hangout_id: string, status: string}>} Update result
   */
  updateJoinRequest: async (hangoutId, requestId, status) => {
    try {
      if (!hangoutId || !requestId) {
        throw new Error('Hangout ID and Request ID are required');
      }
      if (status !== 'approved' && status !== 'rejected') {
        throw new Error("Status must be either 'approved' or 'rejected'");
      }

      const response = await api.patch(
        `/api/hangouts/${hangoutId}/requests/${requestId}`,
        { status }
      );
      
      return response.data;
    } catch (error) {
      console.error('Error updating join request:', error);
      throw error.response?.data || error;
    }
  },

  /**
   * Fetches hangouts hosted by a specific user
   * @param {string} userId - ID of the user
   * @returns {Promise<{hangouts: Array<{id: string, title: string, status: string, start_time: string, created_at: number}>, user_id: string}>} List of hosted hangouts
   */
  getUserHostedHangouts: async (userId) => {
    try {
      if (!userId) {
        throw new Error('User ID is required');
      }

      const response = await api.get(`/api/hangouts/user/${userId}/hosted`);
<<<<<<< HEAD
      
=======
>>>>>>> 5e3bd05e
      return response;
    } catch (error) {
      console.error('Error fetching hosted hangouts:', error);
      throw error.response?.data || error;
    }
  },

  /**
   * Fetches hangouts that a user has joined
   * @param {string} userId - ID of the user
   * @returns {Promise<{hangouts: Array<{id: string, title: string, status: string, start_time: string, host: User}>, user_id: string}>} List of joined hangouts
   */
  getUserJoinedHangouts: async (userId) => {
    try {
      if (!userId) {
        throw new Error('User ID is required');
      }

      const response = await api.get(`/api/hangouts/users/${userId}/joined`);
      return response.data;
    } catch (error) {
      console.error('Error fetching joined hangouts:', error);
      throw error.response?.data || error;
    }
  },

  /**
   * Fetches hangouts near a specific location
   * @param {Object} location - Location coordinates
   * @param {number} location.latitude - Latitude of the location
   * @param {number} location.longitude - Longitude of the location
   * @param {number} [radius=5000] - Search radius in meters (default: 5000m / 5km)
   * @param {Object} [filters] - Additional filters (status, tags, etc.)
   * @returns {Promise<PaginatedResponse>} Paginated list of nearby hangouts
   */
  getNearbyHangouts: async ({ latitude, longitude }, radius = 5000, filters = {}) => {
    try {
      if (latitude === undefined || longitude === undefined) {
        throw new Error('Latitude and longitude are required');
      }

      const response = await api.get('/api/hangouts/nearby', {
        params: {
          lat: latitude,
          lng: longitude,
          radius,
          ...filters
        }
      });

      return response.data;
    } catch (error) {
      console.error('Error fetching nearby hangouts:', error);
      throw error.response?.data || error;
    }
  }
};

export default hangoutService;<|MERGE_RESOLUTION|>--- conflicted
+++ resolved
@@ -285,10 +285,6 @@
       }
 
       const response = await api.get(`/api/hangouts/user/${userId}/hosted`);
-<<<<<<< HEAD
-      
-=======
->>>>>>> 5e3bd05e
       return response;
     } catch (error) {
       console.error('Error fetching hosted hangouts:', error);
